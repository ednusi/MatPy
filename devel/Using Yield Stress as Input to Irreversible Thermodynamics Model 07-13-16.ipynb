--- conflicted
+++ resolved
@@ -507,11 +507,8 @@
      "text": [
       "material_analytics.py:331: RuntimeWarning: divide by zero encountered in log\n",
       "  return a*np.log(x)+c\n",
-<<<<<<< HEAD
       "/site/x86/anaconda-1.8/anaconda/lib/python2.7/site-packages/scipy/optimize/minpack.py:690: OptimizeWarning: Covariance of the parameters could not be estimated\n",
-=======
       "/Users/ednusi/anaconda2/lib/python2.7/site-packages/scipy/optimize/minpack.py:690: OptimizeWarning: Covariance of the parameters could not be estimated\n",
->>>>>>> 08a8f400
       "  category=OptimizeWarning)\n"
      ]
     },
@@ -519,7 +516,6 @@
      "name": "stdout",
      "output_type": "stream",
      "text": [
-<<<<<<< HEAD
       "Nelder-Mead took 23.9607450962 seconds. The result, 459.589964579 was found at (-182.78840661, 0.9139529109)\n",
       "Nelder-Mead used 114.01953125 megabytes and took 30.0 iterations\n",
       "\n"
@@ -530,7 +526,6 @@
     "from irreversible_stressstrain import StressStrain as strainmodel\n",
     "import optimization_suite\n",
     "import material_analytics\n",
-=======
       "Nelder-Mead took 25.992937088 seconds. The result, 459.589964579 was found at (-182.78840661, 0.9139529109)\n",
       "Nelder-Mead used 102.80859375 megabytes and took 30.0 iterations\n",
       "\n"
@@ -603,15 +598,12 @@
     "import material_analytics\n",
     "import graph_suite as plot\n",
     "\n",
->>>>>>> 08a8f400
-    "\n",
-    "model = strainmodel('ref/HSRS/22')\n",
-    "data = model.get_experimental_data()\n",
-    "\n",
-<<<<<<< HEAD
+    "\n",
+    "model = strainmodel('ref/HSRS/22')\n",
+    "data = model.get_experimental_data()\n",
+    "\n",
     "SS_stress = material_analytics.yield_stress(data)[0,1]\n",
     "model_params = optimization_suite.minimize_suite(model.mcfunc, methods=['Nelder-Mead',], guess = [-150,1] ,SS_stress=SS_stress)"
-=======
     "\"\"\"[0,1] is the first row, second column, which is the stress values\"\"\"\n",
     "SS_stress = material_analytics.yield_stress(data)[0,1]\n",
     "\n",
@@ -705,7 +697,6 @@
     "\n",
     "plt.legend(prop={'size':10})\n",
     "plot.plot2D(data)"
->>>>>>> 08a8f400
    ]
   }
  ],
